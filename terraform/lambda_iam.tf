/* Define IAM permissions for the Lambda functions. */

data "aws_iam_policy_document" "base_policy" {
  statement {
    sid    = "EnableLogsAndMetrics"
    effect = "Allow"

    actions = [
      "cloudwatch:PutMetricData",
      "logs:CreateLogGroup",
      "logs:CreateLogStream",
      "logs:PutLogEvents",
    ]

    resources = ["*"]
  }
}

resource "aws_iam_policy" "base_policy" {
  name   = "${var.name_prefix}_binaryalert_base_policy"
  policy = "${data.aws_iam_policy_document.base_policy.json}"
}

// ********** Analyzer **********

data "aws_iam_policy_document" "binaryalert_analyzer_policy" {
  statement {
    sid    = "QueryAndUpdateDynamo"
    effect = "Allow"

    actions = [
      "dynamodb:PutItem",
      "dynamodb:Query",
      "dynamodb:UpdateItem",
    ]

    resources = ["${aws_dynamodb_table.binaryalert_yara_matches.arn}"]
  }

  statement {
    sid     = "DecryptSSE"
    effect  = "Allow"
    actions = ["kms:Decrypt"]

    resources = [
      "${aws_kms_key.sse_s3.arn}",
      "${aws_kms_key.sse_sqs.arn}",
    ]
  }

  statement {
    sid    = "GetFromBinaryAlertBucket"
    effect = "Allow"

    actions = [
      "s3:GetObject",
      "s3:HeadObject",
    ]

    resources = ["${aws_s3_bucket.binaryalert_binaries.arn}/*"]
  }

  statement {
    sid       = "PublishAlertsToSNS"
    effect    = "Allow"
    actions   = ["sns:Publish"]
    resources = ["${aws_sns_topic.yara_match_alerts.arn}"]
  }

  statement {
<<<<<<< HEAD
    sid       = "PublishAlertsToSafeSNS"
    effect    = "Allow"
    actions   = ["sns:Publish"]
    resources = ["${var.enable_safe_alerts == "1" ? "${join("",aws_sns_topic.safe_alerts.*.arn)}" : "${aws_sns_topic.yara_match_alerts.arn}"}"]
  }

  statement {
    sid       = "DeleteSQSMessages"
    effect    = "Allow"
    actions   = ["sqs:DeleteMessage"]
=======
    sid    = "ProcessSQSMessages"
    effect = "Allow"

    actions = [
      "sqs:ChangeMessageVisibility",
      "sqs:DeleteMessage",
      "sqs:GetQueueAttributes",
      "sqs:ReceiveMessage",
    ]

>>>>>>> b437ce57
    resources = ["${aws_sqs_queue.analyzer_queue.arn}"]
  }
}

resource "aws_iam_role_policy" "binaryalert_analyzer_policy" {
  name   = "${var.name_prefix}_binaryalert_analyzer_policy"
  role   = "${module.binaryalert_analyzer.role_id}"
  policy = "${data.aws_iam_policy_document.binaryalert_analyzer_policy.json}"
}

// ********** Batcher **********

data "aws_iam_policy_document" "binaryalert_batcher_policy" {
  statement {
    sid    = "UseSSE"
    effect = "Allow"

    actions = [
      "kms:Decrypt",
      "kms:GenerateDataKey",
    ]

    resources = ["${aws_kms_key.sse_sqs.arn}"]
  }

  statement {
    sid       = "InvokeBinaryAlertBatcher"
    effect    = "Allow"
    actions   = ["lambda:InvokeFunction"]
    resources = ["${module.binaryalert_batcher.function_arn}"]
  }

  statement {
    sid       = "ListBinaryAlertBucket"
    effect    = "Allow"
    actions   = ["s3:ListBucket"]
    resources = ["${aws_s3_bucket.binaryalert_binaries.arn}"]
  }

  statement {
    sid       = "SendMessageToSQS"
    effect    = "Allow"
    actions   = ["sqs:SendMessage*"]
    resources = ["${aws_sqs_queue.analyzer_queue.arn}"]
  }
}

resource "aws_iam_role_policy" "binaryalert_batcher_policy" {
  name   = "${var.name_prefix}_binaryalert_batcher_policy"
  role   = "${module.binaryalert_batcher.role_id}"
  policy = "${data.aws_iam_policy_document.binaryalert_batcher_policy.json}"
}

// ********** Downloader **********

data "aws_iam_policy_document" "binaryalert_downloader_policy" {
  count = "${var.enable_carbon_black_downloader}"

  statement {
    sid    = "AllowSSE"
    effect = "Allow"

    actions = [
      "kms:Decrypt",
      "kms:GenerateDataKey",
    ]

    resources = [
      "${aws_kms_key.sse_s3.arn}",
      "${aws_kms_key.sse_sqs.arn}",
    ]
  }

  statement {
    sid       = "DecryptCarbonBlackCredentials"
    effect    = "Allow"
    actions   = ["kms:Decrypt"]
    resources = ["${aws_kms_key.carbon_black_credentials.arn}"]
  }

  statement {
    sid       = "UploadToBinaryAlertBucket"
    effect    = "Allow"
    actions   = ["s3:PutObject"]
    resources = ["${aws_s3_bucket.binaryalert_binaries.arn}/*"]
  }

  statement {
    sid    = "ProcessSQSMessages"
    effect = "Allow"

    actions = [
      "sqs:ChangeMessageVisibility",
      "sqs:DeleteMessage",
      "sqs:GetQueueAttributes",
      "sqs:ReceiveMessage",
    ]

    resources = ["${aws_sqs_queue.downloader_queue.arn}"]
  }
}

resource "aws_iam_role_policy" "binaryalert_downloader_policy" {
  count  = "${var.enable_carbon_black_downloader}"
  name   = "${var.name_prefix}_binaryalert_downloader_policy"
  role   = "${module.binaryalert_downloader.role_id}"
  policy = "${data.aws_iam_policy_document.binaryalert_downloader_policy.json}"
}<|MERGE_RESOLUTION|>--- conflicted
+++ resolved
@@ -68,7 +68,6 @@
   }
 
   statement {
-<<<<<<< HEAD
     sid       = "PublishAlertsToSafeSNS"
     effect    = "Allow"
     actions   = ["sns:Publish"]
@@ -76,13 +75,9 @@
   }
 
   statement {
-    sid       = "DeleteSQSMessages"
-    effect    = "Allow"
-    actions   = ["sqs:DeleteMessage"]
-=======
+
     sid    = "ProcessSQSMessages"
     effect = "Allow"
-
     actions = [
       "sqs:ChangeMessageVisibility",
       "sqs:DeleteMessage",
@@ -90,7 +85,6 @@
       "sqs:ReceiveMessage",
     ]
 
->>>>>>> b437ce57
     resources = ["${aws_sqs_queue.analyzer_queue.arn}"]
   }
 }
