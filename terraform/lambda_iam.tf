--- conflicted
+++ resolved
@@ -63,10 +63,6 @@
   }
 
   statement {
-<<<<<<< HEAD
-    sid = "ProcessSQSMessages"
-
-=======
     sid       = "PublishAlertsToSafeSNS"
     effect    = "Allow"
     actions   = ["sns:Publish"]
@@ -74,10 +70,8 @@
   }
 
   statement {
+    sid = "ProcessSQSMessages"
 
-    sid    = "ProcessSQSMessages"
-    effect = "Allow"
->>>>>>> ca049c58
     actions = [
       "sqs:ChangeMessageVisibility",
       "sqs:DeleteMessage",
