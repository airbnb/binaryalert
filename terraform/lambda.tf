// Create the analyzer Lambda function.
module "binaryalert_analyzer" {
  source          = "./modules/lambda"
  function_name   = "${var.name_prefix}_binaryalert_analyzer"
  description     = "Analyze a binary with a set of YARA rules"
  base_policy_arn = aws_iam_policy.base_policy.arn
  handler         = "lambda_functions.analyzer.main.analyze_lambda_handler"
  memory_size_mb  = var.lambda_analyze_memory_mb
  timeout_sec     = var.lambda_analyze_timeout_sec
  filename        = "lambda_analyzer.zip"

  reserved_concurrent_executions = var.lambda_analyze_concurrency_limit

  environment_variables = {
    NO_MATCHES_SNS_TOPIC_ARN       = element(concat(aws_sns_topic.no_yara_match.*.arn, [""]), 0)
    YARA_MATCHES_DYNAMO_TABLE_NAME = aws_dynamodb_table.binaryalert_yara_matches.name
    YARA_ALERTS_SNS_TOPIC_ARN      = aws_sns_topic.yara_match_alerts.arn
  }

  log_retention_days = var.lambda_log_retention_days
  tagged_name        = var.tagged_name

  // There may be a few errors during a batch analysis when waiting on S3
  alarm_errors_threshold     = 10
  alarm_errors_interval_secs = 300
  alarm_sns_arns             = [local.alarm_target]
}

// Invoke analyzer Lambda from analyzer SQS queue.
resource "aws_lambda_event_source_mapping" "analyzer_via_sqs" {
  batch_size       = var.analyze_queue_batch_size
  event_source_arn = aws_sqs_queue.analyzer_queue.arn
  function_name    = module.binaryalert_analyzer.alias_arn
}

// Create the CarbonBlack downloading Lambda function.
module "binaryalert_downloader" {
<<<<<<< HEAD
  enabled = "${var.enable_carbon_black_downloader ? 1 : 0}"

=======
  enabled         = var.enable_carbon_black_downloader ? 1 : 0
>>>>>>> a9c0f06a
  source          = "./modules/lambda"
  function_name   = "${var.name_prefix}_binaryalert_downloader"
  description     = "Copies binaries from CarbonBlack into the BinaryAlert S3 bucket"
  base_policy_arn = aws_iam_policy.base_policy.arn
  handler         = "lambda_functions.downloader.main.download_lambda_handler"
  memory_size_mb  = var.lambda_download_memory_mb
  timeout_sec     = var.lambda_download_timeout_sec
  filename        = "lambda_downloader.zip"

  reserved_concurrent_executions = var.lambda_download_concurrency_limit

  environment_variables = {
    CARBON_BLACK_URL                 = var.carbon_black_url
    CARBON_BLACK_TIMEOUT             = var.carbon_black_timeout
    ENCRYPTED_CARBON_BLACK_API_TOKEN = var.encrypted_carbon_black_api_token
    TARGET_S3_BUCKET                 = aws_s3_bucket.binaryalert_binaries.id
  }

  log_retention_days = var.lambda_log_retention_days
  tagged_name        = var.tagged_name

  alarm_errors_threshold = 500
  alarm_sns_arns         = [local.alarm_target]
}

// Invoke downloader Lambda from downloader SQS queue.
resource "aws_lambda_event_source_mapping" "downloader_via_sqs" {
  count            = var.enable_carbon_black_downloader ? 1 : 0
  batch_size       = var.download_queue_batch_size
  event_source_arn = aws_sqs_queue.downloader_queue[0].arn
  function_name    = module.binaryalert_downloader.alias_arn
}
<|MERGE_RESOLUTION|>--- conflicted
+++ resolved
@@ -35,12 +35,9 @@
 
 // Create the CarbonBlack downloading Lambda function.
 module "binaryalert_downloader" {
-<<<<<<< HEAD
-  enabled = "${var.enable_carbon_black_downloader ? 1 : 0}"
-
-=======
+ 
   enabled         = var.enable_carbon_black_downloader ? 1 : 0
->>>>>>> a9c0f06a
+ 
   source          = "./modules/lambda"
   function_name   = "${var.name_prefix}_binaryalert_downloader"
   description     = "Copies binaries from CarbonBlack into the BinaryAlert S3 bucket"
