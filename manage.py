--- conflicted
+++ resolved
@@ -159,14 +159,11 @@
             )
         self._config['encrypted_carbon_black_api_token'] = value
 
-    @property
-<<<<<<< HEAD
+    def force_destroy(self) -> str:
+        return self._config['force_destroy']
+
     def binaryalert_analyzer_name(self) -> str:
         return '{}_binaryalert_analyzer'.format(self.name_prefix)
-=======
-    def force_destroy(self) -> str:
-        return self._config['force_destroy']
->>>>>>> d4439134
 
     @property
     def binaryalert_batcher_name(self) -> str:
